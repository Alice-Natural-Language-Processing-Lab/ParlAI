#!/usr/bin/env python3

# Copyright (c) Facebook, Inc. and its affiliates.
# This source code is licensed under the MIT license found in the
# LICENSE file in the root directory of this source tree.
"""
This file contains a list of all the tasks, their id and task name, description and the
tags associated with them.
"""

task_list = [
    {
        "id": "AmazonQA",
        "display_name": "AmazonQA",
        "task": "amazon_qa",
        "tags": ["All", "QA"],
        "description": (
            "This dataset contains Question and Answer data from Amazon, "
            "totaling around 1.4 million answered questions."
            "Link: http://jmcauley.ucsd.edu/data/amazon/qa/"
        ),
    },
    {
        "id": "AQuA",
        "display_name": "AQuA",
        "task": "aqua",
        "tags": ["All", "QA"],
        "description": (
            "Dataset containing algebraic word problems with rationales for "
            "their answers. From Ling et. al. 2017, Link: "
            "https://arxiv.org/pdf/1705.04146.pdf"
        ),
    },
    {
        "id": "bAbI-1k",
        "display_name": "bAbI 1k",
        "task": "babi:All1k",
        "tags": ["All", "QA"],
        "description": (
            "20 synthetic tasks that each test a unique aspect of text and "
            "reasoning, and hence test different capabilities of learning "
            "models. From Weston et al. '16. Link: "
            "http://arxiv.org/abs/1502.05698 "
        ),
        "notes": (
            "You can access just one of the bAbI tasks with e.g. "
            "'babi:Task1k:3' for task 3."
        ),
    },
    {
        "id": "bAbI-10k",
        "display_name": "bAbI 10k",
        "task": "babi:All10k",
        "tags": ["All", "QA"],
        "description": (
            "20 synthetic tasks that each test a unique aspect of text and "
            "reasoning, and hence test different capabilities of learning "
            "models. From Weston et al. '16. Link: "
            "http://arxiv.org/abs/1502.05698"
        ),
        "notes": (
            "You can access just one of the bAbI tasks with e.g. 'babi:Task10k:3' "
            "for task 3."
        ),
    },
    {
        "id": "BlendedSkillTalk",
        "display_name": "Blended Skill Talk",
        "task": "blended_skill_talk",
        "tags": ["All", "ChitChat"],
        "description": (
            "A dataset of 7k conversations explicitly designed to exhibit multiple "
            "conversation modes: displaying personality, having empathy, and "
            "demonstrating knowledge."
        ),
    },
    {
        "id": "BookTest",
        "display_name": "BookTest",
        "task": "booktest",
        "tags": ["All", "Cloze"],
        "description": (
            "Sentence completion given a few sentences as context from a book. "
            "A larger version of CBT. From Bajgar et al., 16. Link: "
            "https://arxiv.org/abs/1610.00956"
        ),
    },
    {
        "id": "CBT",
        "display_name": "Children's Book Test (CBT)",
        "task": "cbt",
        "tags": ["All", "Cloze"],
        "description": (
            "Sentence completion given a few sentences as context from a "
            "children's book. From Hill et al., '16. Link: "
            "https://arxiv.org/abs/1511.02301"
        ),
    },
    {
        "id": "CCPE",
        "display_name": "Coached Conversational Preference Elicitation",
        "task": "ccpe",
        "tags": ["All", "Goal"],
        "description": (
            "A dataset consisting of 502 dialogs with 12,000 annotated "
            "utterances between a user and an assistant discussing movie "
            "preferences in natural language. It was collected using a "
            "Wizard-of-Oz methodology between two paid crowd-workers, "
            "where one worker plays the role of an 'assistant', while "
            "the other plays the role of a 'user'. From Google, '19. Link: "
            "https://ai.google/tools/datasets/coached-conversational-preference-elicitation"
        ),
    },
    {
        "id": "COPA",
        "display_name": "Choice of Plausible Alternatives",
        "task": "copa",
        "tags": ["All", "Reasoning"],
        "description": (
            "The Choice Of Plausible Alternatives (COPA) evaluation provides "
            "researchers with a tool for assessing progress in open-domain "
            "commonsense causal reasoning. COPA consists of 1000 questions, "
            "split equally into development and test sets of 500 questions "
            "each. See http://people.ict.usc.edu/~gordon/copa.html for more "
            "information"
        ),
    },
    {
        "id": "COQA",
        "display_name": "Conversational Question Answering Challenge",
        "task": "coqa",
        "tags": ["All", "QA"],
        "description": (
            "CoQA is a large-scale dataset for building Conversational "
            "Question Answering systems. The goal of the CoQA challenge "
            "is to measure the ability of machines to understand a text "
            "passage and answer a series of interconnected questions that "
            "appear in a conversation. CoQA is pronounced as coca . See "
            "https://arxiv.org/abs/1808.07042"
        ),
    },
    {
        "id": "CornellMovie",
        "display_name": "Cornell Movie",
        "task": "cornell_movie",
        "tags": ["All", "ChitChat"],
        "description": (
            "Fictional conversations extracted from raw movie scripts. "
            "Danescu-Niculescu-Mizil & Lee, '11. Link: "
            "https://arxiv.org/abs/1106.3077"
        ),
    },
    {
        "id": "DBLL-bAbI",
        "display_name": "Dialog Based Language Learning: bAbI Task",
        "task": "dbll_babi",
        "tags": ["All", "Goal"],
        "description": (
            "Short dialogs based on the bAbI tasks, but in the form of a "
            "question from a teacher, the answer from the student, and finally a "
            "comment on the answer from the teacher. The aim is to find learning "
            "models that use the comments to improve. From Weston '16. Link: "
            "https://arxiv.org/abs/1604.06045. Tasks can be accessed with a "
            "format like: 'python examples/display_data.py -t "
            "dbll_babi:task:2_p0.5' which specifies task 2, and policy with 0.5 "
            "answers correct, see the paper for more details of the tasks."
        ),
    },
    {
        "id": "DBLL-Movie",
        "display_name": "Dialog Based Language Learning: WikiMovies Task",
        "task": "dbll_movie",
        "tags": ["All", "Goal"],
        "description": (
            "Short dialogs based on WikiMovies, but in the form of a question "
            "from a teacher, the answer from the student, and finally a comment "
            "on the answer from the teacher. The aim is to find learning models "
            "that use the comments to improve. From Weston '16. Link: "
            "https://arxiv.org/abs/1604.06045"
        ),
    },
    {
        "id": "dialog-bAbI",
        "display_name": "Dialog bAbI",
        "task": "dialog_babi",
        "tags": ["All", "Goal"],
        "description": (
            "Simulated dialogs of restaurant booking, from Bordes et al. '16. "
            "Link: https://arxiv.org/abs/1605.07683"
        ),
    },
    {
        "id": "dialog-bAbI-plus",
        "display_name": "Dialog bAbI+",
        "task": "dialog_babi_plus",
        "tags": ["All", "Goal"],
        "description": (
            "bAbI+ is an extension of the bAbI Task 1 dialogues with everyday "
            "incremental dialogue phenomena (hesitations, restarts, and "
            "corrections) which model the disfluencies and communication "
            "problems in everyday spoken interaction in real-world environments. "
            "See https://www.researchgate.net/publication/319128941_Challenging_Neural_"
            "Dialogue_Models_with_Natural_Data_Memory_Networks_Fail_on_"
            "Incremental_Phenomena,http://aclweb.org/anthology/D17-1235"
        ),
    },
    {
        "id": "dialogue-nli",
        "display_name": "Dialogue NLI",
        "task": "dialogue_nli",
        "tags": ["All", "ChitChat", "NLI"],
        "description": (
            "Dialogue NLI is a dataset that addresses the issue of consistency in "
            "dialogue models. "
            "See: https://wellecks.github.io/dialogue_nli/"
        ),
    },
    {
        "id": "dstc7",
        "display_name": "DSTC7 subtrack 1 - ubuntu",
        "task": "dstc7",
        "tags": ["All", "ChitChat"],
        "description": (
            "DSTC7 is a competition which provided a dataset of dialogs very "
            "similar to the ubuntu dataset. In particular, the subtrack 1 "
            "consists in predicting the next utterance. "
            "See: https://arxiv.org/pdf/1901.03461.pdf"
        ),
    },
    {
        "id": "FVQA",
        "display_name": "FVQA",
        "task": "fvqa",
        "tags": ["All", "Visual"],
        "description": (
            "The FVQA, a VQA dataset which requires, and supports, much deeper "
            "reasoning. We extend a conventional visual question answering "
            "dataset, which contains image-question-answer triplets, through "
            "additional image-question-answer-supporting fact tuples. The "
            "supporting fact is represented as a structural triplet, such as "
            "<Cat,CapableOf,ClimbingTrees>.  Link: "
            "https://arxiv.org/abs/1606.05433"
        ),
    },
    {
        "id": "DealNoDeal",
        "display_name": "Deal or No Deal",
        "task": "dealnodeal",
        "tags": ["All", "Negotiation"],
        "description": (
            "End-to-end negotiation task which requires two agents to agree on "
            "how to divide a set of items, with each agent assigning different "
            "values to each item. From Lewis et al. '17. Link: "
            "https://arxiv.org/abs/1706.05125"
        ),
    },
    {
        "id": "HotpotQA",
        "display_name": "HotpotQA",
        "task": "hotpotqa",
        "tags": ["All", "QA"],
        "description": (
            "HotpotQA is a dataset for multi-hop question answering."
            "The overall setting is that given some context paragraphs"
            "(e.g., a few paragraphs, or the entire Web) and a question,"
            "a QA system answers the question by extracting a span of text"
            "from the context. It is necessary to perform multi-hop reasoning"
            "to correctly answer the question."
            "Link: https://arxiv.org/pdf/1809.09600.pdf"
        ),
    },
    {
        "id": "LIGHT-Dialogue",
        "display_name": "LIGHT-Dialogue",
        "task": "light_dialog",
        "tags": ["All", "Grounded"],
        "description": (
            "LIGHT is a text adventure game with actions and dialogue collected."
            "The source data is collected between crowdworkers playing the game."
            "Link: http://parl.ai/projects/light"
        ),
    },
    {
        "id": "MutualFriends",
        "display_name": "MutualFriends",
        "task": "mutualfriends",
        "tags": ["All", "Goal"],
        "description": (
            "Task where two agents must discover which friend of theirs is "
            "mutual based on the friends's attributes. From He He et al. '17. "
            "Link: https://stanfordnlp.github.io/cocoa/"
        ),
    },
    {
        "id": "MCTest",
        "display_name": "MCTest",
        "task": "mctest",
        "tags": ["All", "QA"],
        "description": (
            "Questions about short children's stories, from Richardson et al. "
            "'13. Link: https://www.microsoft.com/en-us/research/publication/"
            "mctest-challenge-dataset-open-domain-machine-comprehension-text/"
        ),
    },
    {
        "id": "MovieDD-QA",
        "display_name": "Movie Dialog QA",
        "task": "moviedialog:Task:1",
        "tags": ["All", "QA", "MovieDD"],
        "description": (
            "Closed-domain QA dataset asking templated questions about movies, "
            "answerable from Wikipedia, similar to WikiMovies. From Dodge et al. "
            "'15. Link: https://arxiv.org/abs/1511.06931"
        ),
    },
    {
        "id": "MovieDD-QARecs",
        "display_name": "Movie Dialog QA Recommendations",
        "task": "moviedialog:Task:3",
        "tags": ["All", "Goal", "MovieDD"],
        "description": (
            "Dialogs discussing questions about movies as well as "
            "recommendations. From Dodge et al. '15. Link: "
            "https://arxiv.org/abs/1511.06931"
        ),
    },
    {
        "id": "MovieDD-Recs",
        "display_name": "Movie Dialog Recommendations",
        "task": "moviedialog:Task:2",
        "tags": ["All", "QA", "MovieDD"],
        "description": (
            "Questions asking for movie recommendations. From Dodge et al. '15. "
            "Link: https://arxiv.org/abs/1511.06931"
        ),
    },
    {
        "id": "MovieDD-Reddit",
        "display_name": "Movie Dialog Reddit",
        "task": "moviedialog:Task:4",
        "tags": ["All", "ChitChat", "MovieDD"],
        "description": (
            "Dialogs discussing Movies from Reddit (the Movies SubReddit). From "
            "Dodge et al. '15. Link: https://arxiv.org/abs/1511.06931"
        ),
    },
    {
        "id": "MTurkWikiMovies",
        "display_name": "MTurk WikiMovies",
        "task": "mturkwikimovies",
        "tags": ["All", "QA"],
        "description": (
            "Closed-domain QA dataset asking MTurk-derived questions about "
            "movies, answerable from Wikipedia. From Li et al. '16. Link: "
            "https://arxiv.org/abs/1611.09823"
        ),
    },
    {
        "id": "MultiNLI",
        "display_name": "MultiNLI",
        "task": "multinli",
        "tags": ["All", "Entailment", "decanlp"],
        "description": (
            "A dataset designed for use in the development and evaluation of "
            "machine learning models for sentence understanding. Each example "
            "contains a premise and hypothesis. Model has to predict whether "
            "premise and hypothesis entail, contradict or are neutral to each "
            "other. From Williams et al. '17. Link: "
            "https://arxiv.org/abs/1704.05426"
        ),
    },
    {
        "id": "NarrativeQA",
        "display_name": "NarrativeQA",
        "task": "narrative_qa",
        "tags": ["All", "QA"],
        "description": (
            "A dataset and set of tasks in which the reader must answer "
            "questions about stories by reading entire books or movie scripts. "
            "From Kočiský et. al. '17. Link: https://arxiv.org/abs/1712.07040'"
        ),
        "notes": (
            "You can access summaries only task for NarrativeQA by using task "
            "'narrative_qa:summaries'. By default, only stories are provided."
        ),
    },
    {
        "id": "OpenSubtitles",
        "display_name": "Open Subtitles",
        "task": "opensubtitles",
        "tags": ["All", "ChitChat"],
        "description": (
            "Dataset of dialogs from movie scripts. Version 2018: "
            "http://opus.lingfil.uu.se/OpenSubtitles2018.php, version 2009: "
            "http://opus.lingfil.uu.se/OpenSubtitles.php. A variant of the "
            "dataset used in Vinyals & Le '15, "
            "https://arxiv.org/abs/1506.05869."
        ),
    },
    {
        "id": "personalized-dialog-full",
        "display_name": "Personalized Dialog Full Set",
        "task": "personalized_dialog:AllFull",
        "tags": ["All", "Goal", "Personalization"],
        "description": (
            "Simulated dataset of restaurant booking focused on personalization "
            "based on user profiles. From Joshi et al. '17. Link: "
            "https://arxiv.org/abs/1706.07503"
        ),
    },
    {
        "id": "personalized-dialog-small",
        "display_name": "Personalized Dialog Small Set",
        "task": "personalized_dialog:AllSmall",
        "tags": ["All", "Goal", "Personalization"],
        "description": (
            "Simulated dataset of restaurant booking focused on personalization "
            "based on user profiles. From Joshi et al. '17. Link: "
            "https://arxiv.org/abs/1706.07503"
        ),
    },
    {
        "id": "QACNN",
        "display_name": "QA CNN",
        "task": "qacnn",
        "tags": ["All", "Cloze"],
        "description": (
            "Cloze dataset based on a missing (anonymized) entity phrase from a "
            "CNN article, Hermann et al. '15. Link: "
            "https://arxiv.org/abs/1506.03340"
        ),
    },
    {
        "id": "QADailyMail",
        "display_name": "QA Daily Mail",
        "task": "qadailymail",
        "tags": ["All", "Cloze"],
        "description": (
            "Cloze dataset based on a missing (anonymized) entity phrase from a "
            "Daily Mail article, Hermann et al. '15. Link: "
            "https://arxiv.org/abs/1506.03340"
        ),
    },
    {
        "id": "QuAC",
        "display_name": "Question Answering in Context",
        "task": "quac",
        "tags": ["All", "QA"],
        "description": (
            "Question Answering in Context is a dataset for modeling, "
            "understanding, and participating in information seeking dialog. Data "
            "instances consist of an interactive dialog between two crowd workers: "
            "(1) a student who poses a sequence of freeform questions to learn as "
            "much as possible about a hidden Wikipedia text, and (2) a teacher who "
            "answers the questions by providing short excerpts (spans) from the text. "
            "QuAC introduces challenges not found in existing machine comprehension "
            "datasets: its questions are often more open-ended, unanswerable, "
            "or only meaningful within the dialog context. link: "
            "https://arxiv.org/abs/1808.07036"
        ),
    },
    {
        "id": "SelfFeedingChatbot",
        "display_name": "Self-Feeding Chatbot",
        "task": "self_feeding",
        "tags": ["diaexp", "diasen", "All"],
        "description": (
            "Learning from Dialogue after Deployment. Leveraging user textual "
            "feedback to improve the chatbot's abilities. "
            "From Hancock et al. 2019, Link: "
            "https://arxiv.org/abs/1901.05415"
        ),
    },
    {
        "id": "SimpleQuestions",
        "display_name": "Simple Questions",
        "task": "simplequestions",
        "tags": ["All", "QA"],
        "description": (
            "Open-domain QA dataset based on Freebase triples from Bordes et "
            "al. '15. Link: https://arxiv.org/abs/1506.02075"
        ),
    },
    {
        "id": "SNLI",
        "display_name": "The Stanford Natural Language Inference (SNLI) Corpus",
        "task": "snli",
        "tags": ["All", "Entailment"],
        "description": (
            "The SNLI corpus (version 1.0) is a collection of 570k "
            "human-written English sentence pairs manually labeled for balanced "
            "classification with the labels entailment, contradiction, and "
            "neutral, supporting the task of natural language inference (NLI), "
            "also known as recognizing textual entailment (RTE). See "
            "https://nlp.stanford.edu/projects/snli/"
        ),
    },
    {
        "id": "SQuAD2",
        "display_name": "SQuAD2",
        "task": "squad2",
        "tags": ["All", "QA"],
        "description": (
            "Open-domain QA dataset answerable from a given paragraph from "
            "Wikipedia, from Rajpurkar & Jia et al. '18. Link: "
            "http://arxiv.org/abs/1806.03822"
        ),
    },
    {
        "id": "SQuAD",
        "display_name": "SQuAD",
        "task": "squad",
        "tags": ["All", "QA"],
        "description": (
            "Open-domain QA dataset answerable from a given paragraph from "
            "Wikipedia, from Rajpurkar et al. '16. Link: "
            "https://arxiv.org/abs/1606.05250"
        ),
    },
    {
        "id": "TriviaQA",
        "display_name": "TriviaQA",
        "task": "triviaqa",
        "tags": ["All", "QA"],
        "description": (
            "Open-domain QA dataset with question-answer-evidence triples, from "
            "Joshi et al. '17. Link: https://arxiv.org/abs/1705.03551"
        ),
    },
    {
        "id": "TaskNTalk",
        "display_name": "Task N' Talk",
        "task": "taskntalk",
        "tags": ["All", "Goal"],
        "description": (
            "Dataset of synthetic shapes described by attributes, for agents to "
            "play a cooperative QA game, from Kottur et al. '17. Link: "
            "https://arxiv.org/abs/1706.08502"
        ),
    },
    {
        "id": "Ubuntu",
        "display_name": "Ubuntu",
        "task": "ubuntu",
        "tags": ["All", "ChitChat"],
        "description": (
            "Dialogs between an Ubuntu user and an expert trying to fix issue, "
            "we use the V2 version, which cleaned the data to some extent. "
            "From Lowe et al. '15. Link: https://arxiv.org/abs/1506.08909."
        ),
    },
    {
        "id": "WebQuestions",
        "display_name": "Web Questions",
        "task": "webquestions",
        "tags": ["All", "QA"],
        "description": (
            "Open-domain QA dataset from Web queries from Berant et al. '13. "
            "Link: http://www.aclweb.org/anthology/D13-1160"
        ),
    },
    {
        "id": "WikiMovies",
        "display_name": "WikiMovies",
        "task": "wikimovies",
        "tags": ["All", "QA"],
        "description": (
            "Closed-domain QA dataset asking templated questions about movies, "
            "answerable from Wikipedia. From Miller et al. '16. Link: "
            "https://arxiv.org/abs/1606.03126"
        ),
    },
    {
        "id": "WikiQA",
        "display_name": "WikiQA",
        "task": "wikiqa",
        "tags": ["All", "QA"],
        "description": (
            "Open domain QA from Wikipedia dataset from Yang et al. '15. Link: "
            "https://www.microsoft.com/en-us/research/publication/wikiqa-a-"
            "challenge-dataset-for-open-domain-question-answering/"
        ),
    },
    {
        "id": "VQAv1",
        "display_name": "VQAv1",
        "task": "vqa_v1",
        "tags": ["All", "Visual"],
        "description": (
            "Open-ended question answering about visual content. From Agrawal "
            "et al. '15. Link: https://arxiv.org/abs/1505.00468"
        ),
    },
    {
        "id": "VQAv2",
        "display_name": "VQAv2",
        "task": "vqa_v2",
        "tags": ["All", "Visual"],
        "description": (
            "Bigger, more balanced version of the original VQA dataset. From "
            "Goyal et al. '16. Link: https://arxiv.org/abs/1612.00837"
        ),
    },
    {
        "id": "VisDial",
        "display_name": "VisDial",
        "task": "visdial",
        "tags": ["All", "Visual"],
        "description": (
            "Task which requires agents to hold a meaningful dialog about "
            "visual content. From Das et al. '16. Link: "
            "https://arxiv.org/abs/1611.08669"
        ),
    },
    {
        "id": "MNIST_QA",
        "display_name": "MNIST_QA",
        "task": "mnist_qa",
        "tags": ["All", "Visual"],
        "description": (
            "Task which requires agents to identify which number they are "
            "seeing. From the MNIST dataset."
        ),
    },
    {
        "id": "InsuranceQA",
        "display_name": "InsuranceQA",
        "task": "insuranceqa",
        "tags": ["All", "QA"],
        "description": (
            "Task which requires agents to identify high quality answers "
            "composed by professionals with deep domain knowledge. From Feng et "
            "al. '15. Link: https://arxiv.org/abs/1508.01585"
        ),
    },
    {
        "id": "MS_MARCO",
        "display_name": "MS_MARCO",
        "task": "ms_marco",
        "tags": ["All", "QA"],
        "description": (
            "A large scale Machine Reading Comprehension Dataset with questions "
            "sampled from real anonymized user queries and contexts from web "
            "documents. From Nguyen et al. '16. Link: "
            "https://arxiv.org/abs/1611.09268"
        ),
    },
    {
        "id": "CLEVR",
        "display_name": "CLEVR",
        "task": "clevr",
        "tags": ["All", "Visual"],
        "description": (
            "A visual reasoning dataset that tests abilities such as attribute "
            "identification, counting, comparison, spatial relationships, and "
            "logical operations. From Johnson et al. '16. Link: "
            "https://arxiv.org/abs/1612.06890"
        ),
    },
    {
        "id": "nlvr",
        "display_name": "nlvr",
        "task": "nlvr",
        "tags": ["All", "Visual"],
        "description": (
            "Cornell Natural Language Visual Reasoning (NLVR) is a language "
            "grounding dataset based on  pairs of natural language statements "
            "grounded in synthetic images. From Suhr et al. '17. Link: "
            "http://lic.nlp.cornell.edu/nlvr/"
        ),
    },
    {
        "id": "WMT",
        "display_name": "WMT",
        "task": "wmt",
        "tags": ["All", "MT"],
        "description": (
            "Workshop on Machine Translation task, currently only includes en_de."
        ),
    },
    {
        "id": "IWSLT14",
        "display_name": "IWSLT14",
        "task": "iwslt14",
        "tags": ["All", "MT", "decanlp"],
        "description": (
            "2014 International Workshop on Spoken Language task, currently "
            "only includes en_de and de_en. From Cettolo et al. '12. Link: "
            "wit3.fbk.eu"
        ),
    },
    {
        "id": "ConvAI2",
        "display_name": "ConvAI2",
        "task": "convai2",
        "tags": ["All", "ChitChat"],
        "description": (
            "A chit-chat dataset based on PersonaChat "
            "(https://arxiv.org/abs/1801.07243) for a NIPS 2018 competition. "
            "Link: http://convai.io/."
        ),
    },
    {
        "id": "ConvAI_ChitChat",
        "display_name": "ConvAI_ChitChat",
        "task": "convai_chitchat",
        "tags": ["All", "ChitChat", "decanlp"],
        "description": (
            "Human-bot dialogues containing free discussions of randomly chosen "
            "paragraphs from SQuAD. Link to dataset: http://convai.io/data/"
        ),
    },
    {
        "id": "Dialogue_QE",
        "display_name": "Dialogue_QE",
        "task": "dialogue_qe",
        "tags": ["All"],
        "description": (
            "Human-bot dialogues labelled for quality at the level of "
            "dialogues. Can be used to train dialogue-level metric for dialogue "
            "systems. Link to dataset: http://convai.io/data/"
        ),
    },
    {
        "id": "QAngaroo",
        "display_name": "QAngaroo",
        "task": "qangaroo",
        "tags": ["All", "QA"],
        "description": (
            "Reading Comprehension with Multiple Hop. Including two datasets: "
            "WIKIHOP built on on wikipedia, MEDHOP built on paper abstracts from "
            "PubMed. Link to dataset: http://qangaroo.cs.ucl.ac.uk/"
        ),
    },
    {
        "id": "SCAN",
        "display_name": "SCAN",
        "task": "scan",
        "tags": ["Goal", "All"],
        "description": (
            "SCAN is a set of simple language-driven navigation tasks for "
            "studying compositional learning and zero-shot generalization. The "
            "SCAN tasks were inspired by the CommAI environment, which is the "
            "origin of the acronym (Simplified versions of the CommAI Navigation "
            "tasks). See the paper: https://arxiv.org/abs/1711.00350 or data: "
            "https://github.com/brendenlake/SCAN"
        ),
    },
    {
        "id": "Persona-Chat",
        "display_name": "Persona-Chat",
        "task": "personachat",
        "tags": ["ChitChat", "All"],
        "description": (
            "A chit-chat dataset where paired Turkers are given assigned "
            "personas and chat to try to get to know each other. See the paper: "
            "https://arxiv.org/abs/1801.07243"
        ),
    },
    {
        "id": "TaskMaster",
        "display_name": "TaskMaster-1-2019",
        "task": "taskmaster",
        "tags": ["ChitChat", "All"],
        "description": (
            "A chit-chat dataset by GoogleAI providing high quality goal-oriented conversations"
            "The dataset hopes to provoke interest in written vs spoken language"
            "Both the datasets consists of two-person dialogs:"
            "Spoken: Created using Wizard of Oz methodology.(woz-dialogs.json)"
            "Written: Created by crowdsourced workers who were asked to write the full conversation themselves playing roles of both the user and assistant. (self-dialogs.json)"
            "Link: https://ai.google/tools/datasets/taskmaster-1"
        ),
    },
    {
        "id": "Twitter",
        "display_name": "Twitter",
        "task": "twitter",
        "tags": ["All", "ChitChat"],
        "description": (
            "Twitter data from: https://github.com/Marsan-Ma/chat_corpus/. No "
            "train/valid/test split was provided so 10k for valid and 10k for "
            "test was chosen at random."
        ),
    },
    {
        "id": "Wikipedia",
        "display_name": "Wikipedia",
        "task": 'wikipedia',
        "tags": ["All"],
        "description": ("Dump of Wikipedia articles from 2/3/18"),
        "notes": (
            "Specify ':full' for the full articles to be returned, otherwise "
            "defaults to ':summary', which provides the first paragraphs. To put "
            "the article in the labels and the title in the text, specify "
            "':key-value' at the end (for a title/content key-value "
            "association)"
        ),
    },
    {
        "id": "Flickr30k",
        "display_name": "Flickr30k",
        "task": "flickr30k",
        "tags": ["All", "Visual"],
        "description": (
            "30k captioned images pulled from Flickr compiled by UIUC: "
            "http://web.engr.illinois.edu/~bplumme2/Flickr30kEntities/. Based "
            "off of these papers: https://arxiv.org/abs/1505.04870v2, "
            "http://aclweb.org/anthology/Q14-1006"
        ),
    },
    {
        "id": "COCO_Captions",
        "display_name": "COCO_Captions",
        "task": "coco_caption",
        "tags": ["All", "Visual"],
        "description": (
            "COCO annotations derived from the 2015 COCO Caption Competition. "
            "Link to dataset: http://cocodataset.org/#download"
        ),
    },
    {
        "id": "integration_tests",
        "display_name": "Integration Tests",
        "task": "integration_tests",
        "tags": ["All", "Debug"],
        "description": ("Artificial tasks for ensuring models perform as expected"),
    },
    {
        "id": "ConvAI2_wild_evaluation",
        "display_name": "ConvAI2_wild_evaluation",
        "task": "convai2_wild_evaluation",
        "tags": ["All", "ChitChat"],
        "description": (
            "Dataset collected during the wild evaluation of ConvaAI2 participants "
            "bots (http://convai.io). 60% train, 20% valid and 20% test is chosen at "
            "random from the whole dataset."
        ),
    },
    {
        "id": "sst",
        "display_name": "SST Sentiment Analysis",
        "task": "sst",
        "tags": ["All", "decanlp"],
        "description": (
            "Dataset containing sentiment trees of movie reviews. We use the modified "
            "binary sentence analysis subtask given by the DecaNLP paper here, "
            "originally from Radford, et. al "
            "https://nlp.stanford.edu/sentiment/index.html "
            "https://github.com/openai/generating-reviews-discovering-sentiment/"
        ),
    },
    {
        "id": "cnn_dm",
        "display_name": "CNN/DM Summarisation",
        "task": "cnn_dm",
        "tags": ["All", "decanlp"],
        "description": (
            "Dataset collected from CNN and the Daily Mail with summaries as labels, "
            "Implemented as part of the DecaNLP task"
            "Downloaded from https://cs.nyu.edu/~kcho/DMQA/"
        ),
    },
    {
        "id": "qasrl",
        "display_name": "QA-SRL Semantic Role Labeling",
        "task": "qasrl",
        "tags": ["All", "decanlp"],
        "description": (
            "QA dataset implemented as part of the DecaNLP task. More info on the"
            "dataset can be found here: https://dada.cs.washington.edu/qasrl/"
        ),
    },
    {
        "id": "qazre",
        "display_name": "QA-ZRE Relation Extraction",
        "task": "qazre",
        "tags": ["All", "decanlp"],
        "description": (
            "Zero Shot relation extraction task implemented as part of the DecaNLP "
            "task. More info on the dataset can be found here:"
            "http://nlp.cs.washington.edu/zeroshot/"
        ),
    },
    {
        "id": "woz",
        "display_name": "WOZ restuarant reservation (Goal-Oriented Dialogue)",
        "task": "woz",
        "tags": ["All", "decanlp"],
        "description": (
            "Dataset containing dialogues dengotiating a resturant reservation. "
            "Implemented as part of the DecaNLP task, focused on the change "
            "in the dialogue state. Original paper: "
            "https://arxiv.org/abs/1604.04562"
        ),
    },
    {
        "id": "wikisql",
        "display_name": "WikiSQL semantic parsing task",
        "task": "wikisql",
        "tags": ["All", "decanlp"],
        "description": (
            "Dataset for parsing sentences to SQL code, given a table. "
            "Implemented as part of the DecaNLP task. More info can be found here:"
            "https://github.com/salesforce/WikiSQL"
        ),
    },
    {
        "id": "mwsc",
        "display_name": "MWSC pronoun resolution",
        "task": "mwsc",
        "tags": ["All", "decanlp"],
        "description": "Resolving possible ambiguous pronouns. Implemented as part of the DecaNLP"
        "task, and can be found on the decaNLP github",
    },
    {
        "id": "decanlp",
        "display_name": "DecaNLP: The Natural Language Decathlon",
        "task": "decanlp",
        "tags": ["All"],
        "description": (
            "A collection of 10 tasks (SQuAD, IWSLT, CNN/DM, MNLI, SST, QA‑SRL,"
            "QA‑ZRE, WOZ, WikiSQL and MWSC) designed to challenge a model with a range "
            "of different tasks. Note that we use IWSLT 2014 instead of "
            "2016/2013test/2014test for train/dev/test as given in the DecaNLP paper. "
            "See paper https://arxiv.org/abs/1806.08730 for more information and "
            "github: https://github.com/salesforce/decaNLP for data sources"
        ),
    },
    {
        "id": "Personality_Captions",
        "display_name": "Personality_Captions",
        "task": "personality_captions",
        "tags": ["All", "Visual"],
        "description": (
            "200k images from the YFCC100m dataset "
            "(https://multimediacommons.wordpress.com/yfcc100m-core-dataset/), "
            "with captions conditioned on one of 215 personalities. See "
            "https://arxiv.org/abs/1810.10665 for more information."
        ),
        "notes": (
            "If you have already downloaded the images, please specify with "
            "the `--yfcc-path` flag, as the image download script takes a "
            "very long time to run"
        ),
    },
    {
        "id": "Image_Chat",
        "display_name": "Image_Chat",
        "task": "image_chat",
        "tags": ["All", "Visual", "ChitChat"],
        "description": (
            "202k dialogues and 401k utterances over 202k images from "
            "the YFCC100m dataset"
            "(https://multimediacommons.wordpress.com/yfcc100m-core-dataset/)"
            "using 215 possible personality traits"
            "see https://klshuster.github.io/image_chat/ for more information."
        ),
        "notes": (
            "If you have already downloaded the images, please specify with "
            "the `--yfcc-path` flag, as the image download script takes a "
            "very long time to run"
        ),
    },
    {
        "id": "TalkTheWalk",
        "display_name": "Talk the Walk",
        "task": "talkthewalk",
        "tags": ["All", "Visual"],
        "description": (
            "Talk the walk dataset."
            "See https://arxiv.org/abs/1807.03367 for more information."
        ),
    },
    {
        "id": "Wizard_of_Wikipedia",
        "display_name": "Wizard_of_Wikipedia",
        "task": "wizard_of_wikipedia",
        "tags": ["All", "ChitChat"],
        "description": (
            "A dataset with conversations directly grounded with knowledge "
            "retrieved from Wikipedia. Contains 201k utterances from 22k "
            "dialogues spanning over 1300 diverse topics, split into train, "
            "test, and valid sets. The test and valid sets are split "
            "into two sets each: one with overlapping topics with the train "
            "set, and one with unseen topics."
            "See https://arxiv.org/abs/1811.01241 for more information."
        ),
        "notes": (
            "To access the different valid/test splits (unseen/seen), specify "
            "the corresponding split (`random_split` for seen, `topic_split` "
            "for unseen) after the last colon in the task. "
            "E.g. `wizard_of_wikipedia:WizardDialogKnowledgeTeacher:random_split`"
        ),
    },
    {
        "id": "DailyDialog",
        "display_name": "Daily Dialog",
        "task": "dailydialog",
        "tags": ["All", "ChitChat"],
        "description": (
            "A dataset of chitchat dialogues with strong annotations for "
            "topic, emotion and utterance act. This version contains both sides "
            "of every conversation, and uses the official train/valid/test splits "
            "from the original authors. See https://arxiv.org/abs/1710.03957 "
            "for more information."
        ),
    },
    {
        "id": "EmpatheticDialogues",
        "display_name": "Empathetic Dialogues",
        "task": "empathetic_dialogues",
        "tags": ["All", "ChitChat"],
        "description": (
            "A dataset of 25k conversations grounded in emotional situations "
            "to facilitate training and evaluating dialogue systems. See "
            "https://arxiv.org/abs/1811.00207 for more information. \n"
            "Dataset has been released under the CC BY-NC license. \n"
            "EmpatheticDialoguesTeacher returns examples like so: \n\n"
            "  - [text]:  context line (previous utterance by 'speaker') \n"
            "  - [labels]: label line  (current utterance by 'listener') \n\n"
            "with additional task specific fields: \n\n"
            "  - [situation]: a 1-3 sentence description of the situation that the conversation is \n"
            "  - [emotion]: one of 32 emotion words \n\n"
            "Other optional fields: \n\n"
            "  - [prepend_ctx]: fasttext prediction on context line - or None \n"
            "  - [prepend_cand]: fasttext prediction on label line (candidate) - or None \n"
            "  - [deepmoji_ctx]: vector encoding from deepmoji penultimate layer - or None \n"
            "  - [deepmoji_cand]: vector encoding from deepmoji penultimate layer for label line (candidate) - or None "
        ),
    },
    {
        "id": "DialogueSafety",
        "display_name": "Dialogue Safety",
        "task": "dialogue_safety",
        "tags": ["All"],
        "description": (
            "Several datasets described in the paper Built it Break it Fix it "
            "for Dialogue Safety: Robustness from Adversarial Human Attack "
            "(see https://arxiv.org/abs/1908.06083 for more information). \n"
            "All datasets are classification tasks in which the goal is to "
            "determine if the text is offensive or \'safe\'."
        ),
    },
    {
        "id": "MultiWOZ",
        "display_name": "MultiWOZ",
        "task": "multiwoz",
        "tags": ["All", "Goal"],
        "description": (
            "A fully labeled collection of human-written conversations spanning"
            "over multiple domains and topics."
            "(see http://dialogue.mi.eng.cam.ac.uk/index.php/corpus/"
            " for more information). "
        ),
    },
    {
        "id": "SelfChat",
        "display_name": "SelfChat",
        "task": "self_chat",
        "tags": [],
        "description": (
            "Not a dataset, but a generic world for model self-chats. "
            "(see parlai/scripts/self_chat.py"
            " for more information). "
        ),
    },
    {
        "id": "OneCommon",
        "display_name": "OneCommon",
        "task": "onecommon",
        "tags": ["All", "Goal"],
        "description": (
            "A collaborative referring task which requires advanced skills "
            "of common grounding under continuous and partially-observable context. "
            "This code also includes reference-resolution annotation "
            "from Udagawa and Aizawa '19. Link: https://github.com/Alab-NII/onecommon"
        ),
    },
    {
        "id": "IGC",
        "display_name": "Image Grounded Conversations",
        "task": "igc",
        "tags": ["All", "Visual", "ChitChat"],
        "description": (
            "A dataset of (image, context, question, answer) tuples, comprised "
            "of eventful images taken from Bing, Flickr, and COCO. See "
            "https://arxiv.org/abs/1701.08251 for more information."
        ),
    },
    {
<<<<<<< HEAD
        "id": "ANLI",
        "display_name": "Adversarial Natural Language Inference (ANLI) Corpus",
        "task": "anli",
        "tags": ["All", "Entailment", "NLI"],
        "description": (
            "The ANLI corpus (version 1.0) is a new large-scale NLI benchmark dataset,"
            "collected via an iterative, adversarial human-and-model-in-the-loop procedure"
            "with the labels entailment, contradiction, and neutral. A total of three rounds "
            "of data are collected that progressively increase in difficulty and complexity."
            "See https://github.com/facebookresearch/anli and https://arxiv.org/abs/1910.14599 "
            "for more information."
        ),
    },
    {
        "id": "NLI",
        "display_name": "Natural Language Inference (NLI) Corpus",
        "task": "nli",
        "tags": ["All", "Entailment"],
        "description": (
            "A collection of 3 popular Natural Language Inference(NLI) benchmark tasks: "
            "ANLI v0.1, MultiNLI 1.0, SNLI 1.0."
        ),
    },
    {
        "id": "Funpedia",
        "display_name": "Funpedia",
        "task": "funpedia",
        "tags": ["All"],
        "description": (
            "Task for rephrasing sentences from Wikipedia conditioned on a persona."
        ),
    },
    {
        "id": "LIGHTGenderBias",
        "display_name": "LIGHT Gender Bias",
        "task": "light_genderation_bias",
        "tags": ["All"],
        "description": (
            "Task for debiasing the LIGHT dataset, all mitigation methods described here: "
            "<https://arxiv.org/abs/1911.03842>."
=======
        "id": "ELI5",
        "display_name": "ELI5",
        "task": "eli5",
        "tags": ["All", "QA"],
        "description": (
            "This dataset contains Question and Answer data from Reddit "
            "explainlikeimfive posts and comments."
            "Link: https://github.com/facebookresearch/ELI5/"
>>>>>>> 294f20d5
        ),
    },
]<|MERGE_RESOLUTION|>--- conflicted
+++ resolved
@@ -1088,7 +1088,6 @@
         ),
     },
     {
-<<<<<<< HEAD
         "id": "ANLI",
         "display_name": "Adversarial Natural Language Inference (ANLI) Corpus",
         "task": "anli",
@@ -1129,7 +1128,9 @@
         "description": (
             "Task for debiasing the LIGHT dataset, all mitigation methods described here: "
             "<https://arxiv.org/abs/1911.03842>."
-=======
+        ),
+    },
+    {
         "id": "ELI5",
         "display_name": "ELI5",
         "task": "eli5",
@@ -1138,7 +1139,6 @@
             "This dataset contains Question and Answer data from Reddit "
             "explainlikeimfive posts and comments."
             "Link: https://github.com/facebookresearch/ELI5/"
->>>>>>> 294f20d5
         ),
     },
 ]