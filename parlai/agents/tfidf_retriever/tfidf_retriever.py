--- conflicted
+++ resolved
@@ -166,15 +166,11 @@
                         )
                     c_ids, c_scores = self.ranker.closest_docs(obs['text'], k=30, matrix=self.cands_hash[cands_id][0])
                     reply['text_candidates'] = [self.cands_hash[cands_id][1][cid] for cid in c_ids]
-<<<<<<< HEAD
                     reply['candidate_scores'] = c_scores
-                    reply['text'] = reply['text_candidates'][0]
-=======
                     if len(reply['text_candidates']) > 0:
                         reply['text'] = reply['text_candidates'][0]
                     else:
                         reply['text'] = ''
->>>>>>> ec3c6f01
                 elif len(doc_ids) > 0:
                     # return stored fact
                     # total = sum(doc_scores)
